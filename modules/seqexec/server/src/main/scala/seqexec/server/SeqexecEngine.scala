// Copyright (c) 2016-2018 Association of Universities for Research in Astronomy, Inc. (AURA)
// For license information see LICENSE or https://opensource.org/licenses/BSD-3-Clause

package seqexec.server

import java.nio.file.Paths
import java.time.LocalDate
import java.util.concurrent.TimeUnit

import cats._
import cats.data.{ Kleisli, StateT }
import cats.effect.{ ConcurrentEffect, ContextShift, IO, Sync, Timer }
import cats.implicits._
import monocle.Monocle._
import monocle.Optional
import edu.gemini.epics.acm.CaService
import gem.Observation
import gem.enum.Site
import giapi.client.Giapi
import giapi.client.ghost.GHOSTClient
import giapi.client.gpi.GPIClient
import seqexec.engine
import seqexec.engine.Result.{FileIdAllocated, Partial}
import seqexec.engine.{Step => _, _}
import seqexec.engine.Handle
import seqexec.model._
import seqexec.model.enum._
import seqexec.model.events._
import seqexec.model.{ActionType, UserDetails}
import seqexec.server.ConfigUtilOps._
import seqexec.server.keywords._
import seqexec.server.flamingos2.{Flamingos2ControllerEpics, Flamingos2ControllerSim, Flamingos2ControllerSimBad, Flamingos2Epics}
import seqexec.server.gcal.{GcalControllerEpics, GcalControllerSim, GcalEpics}
import seqexec.server.ghost.GHOSTController
import seqexec.server.gmos.{GmosControllerSim, GmosEpics, GmosNorthControllerEpics, GmosSouthControllerEpics}
import seqexec.server.gnirs.{GnirsControllerEpics, GnirsControllerSim, GnirsEpics}
import seqexec.server.gpi.GPIController
import seqexec.server.gws.GwsEpics
import seqexec.server.tcs.{TcsControllerEpics, TcsControllerSim, TcsEpics}
import edu.gemini.seqexec.odb.SmartGcal
import edu.gemini.spModel.core.{Peer, SPProgramID}
import edu.gemini.spModel.obscomp.InstConstants
import edu.gemini.spModel.seqcomp.SeqConfigNames.OCS_KEY
import fs2.{ Pure, Stream }
import org.http4s.client.Client
import org.http4s.Uri
import knobs.Config
import mouse.all._
import scala.collection.immutable.SortedMap
import scala.concurrent.duration._
import shapeless.tag.@@
import shapeless.tag

<<<<<<< HEAD
class SeqexecEngine(httpClient: Client[IO], settings: SeqexecEngine.Settings, sm: SeqexecMetrics)(
  implicit ceio: ConcurrentEffect[IO], tio: Timer[IO]
) {
=======
class SeqexecEngine(httpClient: Client[IO], settings: Settings[IO], sm: SeqexecMetrics) {
>>>>>>> 13474bc9
  import SeqexecEngine._

  val odbProxy: ODBProxy = new ODBProxy(new Peer(settings.odbHost, 8443, null),
    if (settings.odbNotifications) ODBProxy.OdbCommandsImpl(new Peer(settings.odbHost, 8442, null))
    else ODBProxy.DummyOdbCommands)

  val gpiGDS: GDSClient = GDSClient(settings.gpiGdsControl.command.fold(httpClient, GDSClient.alwaysOkClient), settings.gpiGDS)

  val ghostGDS: GDSClient = GDSClient(settings.ghostControl.command.fold(httpClient, GDSClient.alwaysOkClient), settings.ghostGDS)

  private val systems = SeqTranslate.Systems(
    odbProxy,
    settings.dhsControl.command.fold(DhsClientHttp(settings.dhsURI), DhsClientSim(settings.date)),
    settings.tcsControl.command.fold(TcsControllerEpics, TcsControllerSim),
    settings.gcalControl.command.fold(GcalControllerEpics, GcalControllerSim),
    settings.f2Control.command.fold(Flamingos2ControllerEpics,
      settings.instForceError.fold(Flamingos2ControllerSimBad(settings.failAt), Flamingos2ControllerSim)),
    settings.gmosControl.command.fold(GmosSouthControllerEpics, GmosControllerSim.south),
    settings.gmosControl.command.fold(GmosNorthControllerEpics, GmosControllerSim.north),
    settings.gnirsControl.command.fold(GnirsControllerEpics, GnirsControllerSim),
    GPIController(new GPIClient(settings.gpiGiapi), gpiGDS),
    GHOSTController(new GHOSTClient(settings.ghostGiapi), ghostGDS)
  )

  private val translatorSettings = TranslateSettings(
    tcsKeywords = settings.tcsControl.realKeywords,
    f2Keywords = settings.f2Control.realKeywords,
    gwsKeywords = settings.gwsControl.realKeywords,
    gcalKeywords = settings.gcalControl.realKeywords,
    gmosKeywords = settings.gmosControl.realKeywords,
    gnirsKeywords = settings.gnirsControl.realKeywords
  )

  private val translator = SeqTranslate(settings.site, systems, translatorSettings)

  def load(q: EventQueue, seqId: Observation.Id): IO[Either[SeqexecFailure, Unit]] =
    q.enqueue(Stream.emits(loadEvents(seqId))).map(_.asRight).compile.last.attempt.map(_.bimap(SeqexecFailure.SeqexecException.apply, _ => ()))

  private def checkResources(seqId: Observation.Id)(st: EngineState): Boolean = {
    def filterSeqResources(f: Sequence.State => Boolean)
                          (sid: Observation.Id, resources: Set[Resource]): Set[Resource] =
      st.executionState.sequences.get(sid).filter(f).fold(Set.empty[Resource])(_ => resources)
    // Resources used by running sequences
    val used = st.sequences.mapValues(_.seq.resources)
      .map(Function.tupled(filterSeqResources(_.status.isRunning))).toList.foldMap(identity)
    // Resources that will be used by sequences in running queues
    def failedInQueue(q: ExecutionQueue): Set[Resource] = q.queue.map(sid =>
      st.sequences.get(sid).map(x => (sid, Set(x.seq.instrument: Resource))).map(
        Function.tupled(filterSeqResources(_.status.isError))
      )
    ).collect{case Some(x) => x}.foldMap(identity)

    val usedByQueues = st.queues
      .filter{ case (_, q) => q.status(st) === BatchExecState.Running || q.status(st) === BatchExecState.Waiting }
      .map{case (_, q) => q.queue.map(sid => st.sequences.get(sid).map(x => (sid, x.seq.resources))
        .filter{case (_, res) => res.intersect(failedInQueue(q)).isEmpty}
        .map(Function.tupled(filterSeqResources(_.status.isIdle)))
      ).collect{case Some(x) => x} }.toList.flatten.foldMap(identity)

    st.sequences.get(seqId).map(_.seq.resources.intersect(used ++ usedByQueues).isEmpty).getOrElse(false)
  }

  def start(q: EventQueue, id: Observation.Id, user: UserDetails, clientId: ClientId): IO[Either[SeqexecFailure, Unit]] =
    q.enqueue1(Event.start[executeEngine.ConcreteTypes](id, user, clientId, checkResources(id))).map(_.asRight)

  def requestPause(q: EventQueue, id: Observation.Id, user: UserDetails): IO[Either[SeqexecFailure, Unit]] =
    q.enqueue1(Event.pause(id, user)).map(_.asRight)

  def requestCancelPause(q: EventQueue, id: Observation.Id, user: UserDetails): IO[Either[SeqexecFailure, Unit]] =
    q.enqueue1(Event.cancelPause(id, user)).map(_.asRight)

  def setBreakpoint(q: EventQueue,
                    seqId: Observation.Id,
                    user: UserDetails,
                    stepId: seqexec.engine.Step.Id,
                    v: Boolean): IO[Either[SeqexecFailure, Unit]] =
    q.enqueue1(Event.breakpoint(seqId, user, stepId, v)).map(_.asRight)

  def setOperator(q: EventQueue, user: UserDetails, name: Operator): IO[Either[SeqexecFailure,
    Unit]] = q.enqueue1(Event.logDebugMsg(s"SeqexecEngine: Setting Operator name to '$name' by " +
    s"${user.username}")) *> q.enqueue1(Event.modifyState[executeEngine.ConcreteTypes](
    (EngineState.operator.set(name.some) >>> refreshSequences withEvent SetOperator(name,
      user.some)).toHandle)).map(_.asRight)

  def setObserver(q: EventQueue,
                  seqId: Observation.Id,
                  user: UserDetails,
                  name: Observer): IO[Either[SeqexecFailure, Unit]] =
    q.enqueue1(Event.logDebugMsg(s"SeqexecEngine: Setting Observer name to '$name' for sequence '${seqId.format}' by ${user.username}")) *>
        q.enqueue1(Event.modifyState[executeEngine.ConcreteTypes](
          ((EngineState.sequences ^|-? index(seqId)).modify(ObserverSequence.observer.set(name.some)) >>> refreshSequence(seqId) withEvent SetObserver(seqId, user.some, name)).toHandle)).map(_.asRight)

  def selectSequenceEvent(i: Instrument, sid: Observation.Id, observer: Observer, user: UserDetails, clientId: ClientId): executeEngine.EventType= {
    val lens =
      (EngineState.sequences ^|-? index(sid)).modify(ObserverSequence.observer.set(observer.some)) >>>
       EngineState.instrumentLoadedL(i).set(sid.some) >>>
       refreshSequence(sid)
    def testRunning(st: EngineState):Boolean = (for {
      sels <- st.selected.get(i)
      sstate <- st.executionState.sequences.get(sels)
    } yield sstate.status.isRunning).getOrElse(false)

    Event.modifyState[executeEngine.ConcreteTypes]{ ((st: EngineState) => {
      if (!testRunning(st)) (lens withEvent AddLoadedSequence(i, sid, user, clientId))(st)
      else (st, NotifyUser(InstrumentInUse(sid, i), clientId))
    }).toHandle }
  }

  def selectSequence(q: EventQueue, i: Instrument, sid: Observation.Id, observer: Observer, user: UserDetails, clientId: ClientId): IO[Either[SeqexecFailure, Unit]] =
    q.enqueue1(Event.logInfoMsg(s"User '${user.displayName}' loads sequence ${sid.format} on ${i.show}")) *>
    q.enqueue1(selectSequenceEvent(i, sid, observer, user, clientId)).map(_.asRight)

  def clearLoadedSequences(q: EventQueue, user: UserDetails): IO[Either[SeqexecFailure, Unit]] =
    q.enqueue1(Event.logDebugMsg("SeqexecEngine: Updating loaded sequences")) *>
    q.enqueue1(Event.modifyState[executeEngine.ConcreteTypes]((EngineState.selected.set(Map.empty) withEvent ClearLoadedSequences(user.some)).toHandle)).map(_.asRight)

  def setConditions(q: EventQueue, conditions: Conditions, user: UserDetails): IO[Either[SeqexecFailure, Unit]] =
    q.enqueue1(Event.logDebugMsg("SeqexecEngine: Setting conditions")) *>
    q.enqueue1(Event.modifyState[executeEngine.ConcreteTypes]((EngineState.conditions.set(conditions) >>> refreshSequences withEvent SetConditions(conditions, user.some)).toHandle)).map(_.asRight)

  def setImageQuality(q: EventQueue, iq: ImageQuality, user: UserDetails): IO[Either[SeqexecFailure, Unit]] =
    q.enqueue1(Event.logDebugMsg("SeqexecEngine: Setting image quality")) *>
    q.enqueue1(Event.modifyState[executeEngine.ConcreteTypes](((EngineState.conditions ^|-> Conditions.iq).set(iq) >>> refreshSequences withEvent SetImageQuality(iq, user.some)).toHandle)).map(_.asRight)

  def setWaterVapor(q: EventQueue, wv: WaterVapor, user: UserDetails): IO[Either[SeqexecFailure, Unit]] =
    q.enqueue1(Event.logDebugMsg("SeqexecEngine: Setting water vapor")) *>
    q.enqueue1(Event.modifyState[executeEngine.ConcreteTypes](((EngineState.conditions ^|-> Conditions.wv).set(wv) >>> refreshSequences withEvent SetWaterVapor(wv, user.some)).toHandle)).map(_.asRight)

  def setSkyBackground(q: EventQueue, sb: SkyBackground, user: UserDetails): IO[Either[SeqexecFailure, Unit]] =
    q.enqueue1(Event.logDebugMsg("SeqexecEngine: Setting sky background")) *>
    q.enqueue1(Event.modifyState[executeEngine.ConcreteTypes](((EngineState.conditions ^|-> Conditions.sb).set(sb) >>> refreshSequences withEvent SetSkyBackground(sb, user.some)).toHandle)).map(_.asRight)

  def setCloudCover(q: EventQueue, cc: CloudCover, user: UserDetails): IO[Either[SeqexecFailure, Unit]] =
    q.enqueue1(Event.logDebugMsg("SeqexecEngine: Setting cloud cover")) *>
    q.enqueue1(Event.modifyState[executeEngine.ConcreteTypes](((EngineState.conditions ^|-> Conditions.cc).set(cc) >>> refreshSequences withEvent SetCloudCover(cc, user.some)).toHandle)).map(_.asRight)

  def setSkipMark(q: EventQueue,
                  seqId: Observation.Id,
                  user: UserDetails,
                  stepId: seqexec.engine.Step.Id,
                  v: Boolean): IO[Either[SeqexecFailure, Unit]] =
    q.enqueue1(Event.skip(seqId, user, stepId, v)).map(_.asRight)

  def requestRefresh(q: EventQueue, clientId: ClientId): IO[Unit] = q.enqueue1(Event.poll(clientId))

  def seqQueueRefreshStream: Stream[IO, executeEngine.EventType] = {
    val fd = Duration(settings.odbQueuePollingInterval.toSeconds, TimeUnit.SECONDS)
    Stream.fixedDelay[IO](fd).evalMap(_ => odbProxy.queuedSequences.value).map { x =>
      Event.getState[executeEngine.ConcreteTypes](st =>
        x.map(refreshSequenceList(_)(st)).valueOr(r =>
          List(Event.logWarningMsg(SeqexecFailure.explain(r)))
        ).some.filter(_.nonEmpty).map(Stream.emits(_).covary[IO])
      )
    }
  }

  private def executionQueueViews(st: EngineState): SortedMap[QueueId, ExecutionQueueView] = {
    SortedMap(st.queues.map {
      case (qid, q) => qid -> ExecutionQueueView(qid, q.name, q.cmdState, q.status(st), q.queue)
    }.toList: _*)
  }

  def eventStream(q: EventQueue): Stream[IO, SeqexecEvent] = {
    stream(q.dequeue.mergeHaltBoth(seqQueueRefreshStream))(EngineState.default).flatMap(x =>
      Stream.eval(notifyODB(x))).flatMap {
        case (ev, qState) =>
          val sequences = qState.sequences.values.map(
            s => qState.executionState.sequences.get(s.seq.id).map(x => viewSequence(s, x.toSequence, x))
          ).collect{ case Some(x) => x }.toList
          val event = toSeqexecEvent(ev)(
            SequencesQueue(
              EngineState.selected.get(qState),
              EngineState.conditions.get(qState),
              EngineState.operator.get(qState),
              executionQueueViews(qState),
              sequences
            )
          )
          Stream.eval(updateMetrics[IO](ev, sequences).map(_ => event))
    }
  }

  private[server] def stream(p: Stream[IO, executeEngine.EventType])(s0: EngineState)
  : Stream[IO, (executeEngine.ResultType, EngineState)] =
    executeEngine.process(iterateQueues)(p)(s0)

  def stopObserve(q: EventQueue, seqId: Observation.Id): IO[Unit] = q.enqueue1(
    Event.actionStop[executeEngine.ConcreteTypes](seqId, translator.stopObserve(seqId))
  )

  def abortObserve(q: EventQueue, seqId: Observation.Id): IO[Unit] = q.enqueue1(
    Event.actionStop[executeEngine.ConcreteTypes](seqId, translator.abortObserve(seqId))
  )

  def pauseObserve(q: EventQueue, seqId: Observation.Id): IO[Unit] = q.enqueue1(
    Event.actionStop[executeEngine.ConcreteTypes](seqId, translator.pauseObserve(seqId))
  )

  def resumeObserve(q: EventQueue, seqId: Observation.Id): IO[Unit] = q.enqueue1(
    Event.getState[executeEngine.ConcreteTypes](translator.resumePaused(seqId))
  )

  def queueO(qid: QueueId): Optional[EngineState, ExecutionQueue] =
    EngineState.queues ^|-? index(qid)

  def cmdStateO(qid: QueueId): Optional[EngineState, BatchCommandState] =
    queueO(qid) ^|-> ExecutionQueue.cmdState

  private def addSeqs(qid: QueueId, seqIds: List[Observation.Id]): executeEngine.HandleType[Unit] =
    executeEngine.get.flatMap{ st => (
      for {
        q <- st.queues.get(qid)
        seqs <- seqIds.filter(sid => st.executionState.sequences.get(sid)
          .map(seq => !seq.status.isRunning && !seq.status.isCompleted && !q.queue.contains(sid))
          .getOrElse(false)).some.filter(_.nonEmpty)
        if (!seqs.isEmpty)
      } yield executeEngine.modify(queueO(qid).modify(_.addSeqs(seqs))) *>
        ((q.cmdState, q.status(st)) match {
          case (_, BatchExecState.Completed)       => ((EngineState.queues ^|-? index(qid) ^|-> ExecutionQueue.cmdState)
            .set(BatchCommandState.Idle) >>> {(_, ())}).toHandle
          case (BatchCommandState.Run(o, u, c), _) => runQueue(qid, o, u, c)
          case _                                   => executeEngine.unit
        })
    ).getOrElse(executeEngine.unit)}

  def addSequencesToQueue(q: EventQueue, qid: QueueId, seqIds: List[Observation.Id])
  : IO[Either[SeqexecFailure, Unit]] = q.enqueue1(
    Event.modifyState[executeEngine.ConcreteTypes](addSeqs(qid, seqIds)
      .map[executeEngine.ConcreteTypes#EventData](_ => UpdateQueueAdd(qid, seqIds)))
  ).map(_.asRight)

  def addSequenceToQueue(q: EventQueue, qid: QueueId, seqId: Observation.Id): IO[Either[SeqexecFailure, Unit]] =
    addSequencesToQueue(q, qid, List(seqId))

  private def removeSeq(qid: QueueId, seqId: Observation.Id): executeEngine.HandleType[Unit] =
    executeEngine.get.flatMap{ st => (
      for {
        q <- st.queues.get(qid)
        if (q.queue.contains(seqId))
        sstOp = st.executionState.sequences.get(seqId).map(_.status)
        if (q.status(st) =!= BatchExecState.Running ||
          sstOp.map(sst => !sst.isRunning && !sst.isCompleted).getOrElse(true))
      } yield executeEngine.modify(queueO(qid).modify(_.removeSeq(seqId))) *>
        ((q.cmdState, q.status(st)) match {
          case (_, BatchExecState.Completed)         => executeEngine.unit
          case (BatchCommandState.Run(o, u, c), _)
            if sstOp.map(_.isError).getOrElse(false) => runQueue(qid, o, u, c)
          case _                                     => executeEngine.unit
        })
    ).getOrElse(executeEngine.unit)}

  def removeSequenceFromQueue(q: EventQueue, qid: QueueId, seqId: Observation.Id)
  : IO[Either[SeqexecFailure, Unit]] = q.enqueue1(
    Event.modifyState[executeEngine.ConcreteTypes](
      executeEngine.get.flatMap(st => removeSeq(qid, seqId)
        .map(_ => UpdateQueueRemove(qid, List(seqId), st.queues.get(qid)
          .map(_.queue.indexOf(seqId)).toList))))
  ).map(_.asRight)

  private def moveSeq(qid: QueueId, seqId: Observation.Id, delta: Int): Endo[EngineState] = st => (
    for {
      q <- st.queues.get(qid)
      if (q.queue.contains(seqId))
    } yield queueO(qid).modify(_.moveSeq(seqId, delta))(st)
  ).getOrElse(st)

  def moveSequenceInQueue(q: EventQueue, qid: QueueId, seqId: Observation.Id, delta: Int, cid: ClientId)
  : IO[Either[SeqexecFailure, Unit]] = q.enqueue1(
    Event.modifyState[executeEngine.ConcreteTypes](
      executeEngine.get.flatMap(st => (moveSeq(qid, seqId, delta) withEvent UpdateQueueMoved(qid, cid, seqId, 0)).toHandle))
    ).map(_.asRight)

  private def clearQ(qid: QueueId): Endo[EngineState] = st => (
    for {
      q <- st.queues.get(qid)
      if (q.status(st) =!= BatchExecState.Running)
    } yield queueO(qid).modify(_.clear)(st)
  ).getOrElse(st)

  def clearQueue(q: EventQueue, qid: QueueId): IO[Either[SeqexecFailure, Unit]] = q.enqueue1(
    Event.modifyState[executeEngine.ConcreteTypes](
      (clearQ(qid) withEvent UpdateQueueClear(qid)).toHandle)
  ).map(_.asRight)


  /* Most of the magic for the ExecutionQueue is done here and in nextRunnableObservations.
   * runQueue finds the next eligible sequences in queue qid, and starts them. If called in a queue
   * that already have all possible sequences running, it does nothing.
   */
  private def runQueue(qid: QueueId, observer: Observer, user: UserDetails, clientId: ClientId): executeEngine.HandleType[Unit] = {
    def setObserverAndSelect(sid: Observation.Id): executeEngine.HandleType[Unit] = Handle(StateT[IO, EngineState, (Unit, Option[Stream[IO, executeEngine.EventType]])]{ st:EngineState => IO(
      (EngineState.sequences ^|-? index(sid)).getOption(st).map{ obsseq =>
        (EngineState.sequences.modify(_ + (sid -> obsseq.copy(observer = observer.some))) >>>
          refreshSequence(sid) >>>
          EngineState.instrumentLoadedL(obsseq.seq.instrument).set(sid.some) >>>
          {(_, ((), Stream[Pure, executeEngine.EventType](
            Event.modifyState[executeEngine.ConcreteTypes](
              { {s:EngineState => s} withEvent
                AddLoadedSequence(obsseq.seq.instrument, sid, user, clientId)
              }.toHandle
            )
          ).covary[IO].some))}
        )(st)
      }.getOrElse((st, ((), None)))
    )})

    executeEngine.get.map(nextRunnableObservations(qid)).flatMap(_.map(sid =>
      setObserverAndSelect(sid) *> executeEngine.start(sid, clientId, { _ => true }))
      .fold(executeEngine.unit)(_ *> _))
  }

  def startQueue(q: EventQueue, qid: QueueId, observer: Observer, user: UserDetails, clientId: ClientId): IO[Either[SeqexecFailure, Unit]] = q.enqueue1(
    Event.modifyState[executeEngine.ConcreteTypes](executeEngine.get.flatMap{ st => {
      queueO(qid).getOption(st).filterNot(_.queue.isEmpty).map {
        _.status(st) match {
          case BatchExecState.Idle |
               BatchExecState.Stopping => ((EngineState.queues ^|-? index(qid) ^|-> ExecutionQueue.cmdState)
            .set(BatchCommandState.Run(observer, user, clientId)) >>> {(_, ())}).toHandle *>
            runQueue(qid, observer, user, clientId)
          case _                       => executeEngine.unit
        }
      }.getOrElse(executeEngine.unit)
    }}.map(_ => StartQueue(qid, clientId)))
  ).map(_.asRight)

  private def stopSequencesInQueue(qid: QueueId): executeEngine.HandleType[Unit] =
    executeEngine.get.map(st =>
      queueO(qid).getOption(st)
        .foldMap(_.queue.filter(sid => (EngineState.executionState ^|-> Engine.State.sequences ^|-? index(sid))
          .getOption(st).map(_.status.isRunning).getOrElse(false)))
    ).flatMap(_.map(executeEngine.pause).fold(executeEngine.unit)(_ *> _))

  def stopQueue(q: EventQueue, qid: QueueId, clientId: ClientId): IO[Either[SeqexecFailure, Unit]] = q.enqueue1(
    Event.modifyState[executeEngine.ConcreteTypes](executeEngine.get.flatMap{ st =>
      queueO(qid).getOption(st).map {
        _.status(st) match {
          case BatchExecState.Running => (cmdStateO(qid).set(BatchCommandState.Stop) >>> {(_, ())}).toHandle *>
            stopSequencesInQueue(qid)
          case BatchExecState.Waiting => (cmdStateO(qid).set(BatchCommandState.Stop) >>> {(_, ())}).toHandle
          case _                      => executeEngine.unit
        }
      }.getOrElse(executeEngine.unit)
    }.map(_ => StopQueue(qid, clientId)))
  ).map(_.asRight)

  // It assumes only one queue can run at a time
  private val iterateQueues: PartialFunction[SystemEvent, executeEngine.HandleType[Unit]] = {
    case Finished(_) => executeEngine.get.map(st => st.queues.collect {
      case (qid, q@ExecutionQueue(_, BatchCommandState.Run(observer, user, clid), _))
        if q.status(st) =!= BatchExecState.Completed =>
          (qid, observer, user, clid)
    }.headOption).flatMap(_.map(Function.tupled(runQueue)).getOrElse(executeEngine.unit))
  }

  def notifyODB(i: (executeEngine.ResultType, EngineState)): IO[(executeEngine.ResultType, EngineState)] = {
    (i match {
      case (SystemUpdate(Failed(id, _, e), _), _) => systems.odb.obsAbort(id, e.msg)
      case (SystemUpdate(Executed(id), _), st) if st.executionState.sequences.get(id).exists(_.status === SequenceState.Idle) =>
        systems.odb.obsPause(id, "Sequence paused by user")
      case (SystemUpdate(Finished(id), _), _)     => systems.odb.sequenceEnd(id)
      case _                                  => SeqAction(())
    }).value.map(_ => i)
  }

  private def loadEvents(seqId: Observation.Id): List[executeEngine.EventType] = {
    val t: Either[SeqexecFailure, (List[SeqexecFailure], Option[SequenceGen])] = for {
      odbSeq       <- odbProxy.read(seqId)
      progIdString <- odbSeq.config.extractAs[String](OCS_KEY / InstConstants.PROGRAMID_PROP).leftMap(ConfigUtilOps.explainExtractError)
      _            <- Either.catchNonFatal(IO.pure(SPProgramID.toProgramID(progIdString))).leftMap(e => SeqexecFailure.SeqexecException(e): SeqexecFailure)
    } yield translator.sequence(seqId, odbSeq)

    def loadSequenceEvent(seqg: SequenceGen): executeEngine.EventType =
      Event.modifyState[executeEngine.ConcreteTypes]((loadSequenceEndo(seqId, seqg) withEvent LoadSequence(seqId)).toHandle)

    t.map {
      case (err :: _, None)  => List(Event.logDebugMsg(SeqexecFailure.explain(err)))
      case (errs, Some(seq)) => loadSequenceEvent(seq) :: errs.map(e => Event.logDebugMsg(SeqexecFailure.explain(e)))
      case _                 => Nil
    }.valueOr(e => List(Event.logDebugMsg(SeqexecFailure.explain(e))))
  }

  /**
   * Update some metrics based on the event types
   */
  def updateMetrics[F[_]: Sync](e: executeEngine.ResultType, sequences: List[SequenceView]): F[Unit] = {
    def instrument(id: Observation.Id): Option[Instrument] = sequences.find(_.id === id).map(_.metadata.instrument)
    (e match {
      // TODO Add metrics for more events
      case engine.UserCommandResponse(ue, _, _)   => ue match {
        case engine.Start(id, _, _, _) => instrument(id).map(sm.startRunning[F]).getOrElse(Sync[F].unit)
        case _                         => Sync[F].unit
      }
      case engine.SystemUpdate(se, _) => se match {
        case _ => Sync[F].unit
      }
      case _                      => Sync[F].unit
    }).flatMap(_ => Sync[F].unit)
  }

  def viewSequence(obsSeq: ObserverSequence, seq: Sequence, st: Sequence.State): SequenceView = {

    def engineSteps(seq: Sequence): List[Step] = {

      // TODO: Calculate the whole status here and remove `Engine.Step.status`
      // This will be easier once the exact status labels in the UI are fixed.
      obsSeq.seq.steps.zip(seq.steps).map(Function.tupled(viewStep)) match {
        // The sequence could be empty
        case Nil => Nil
        // Find first Pending Step when no Step is Running and mark it as Running
        case steps if Sequence.State.isRunning(st) && steps.forall(_.status =!= StepState.Running) =>
          val (xs, y :: ys) = splitWhere(steps)(_.status === StepState.Pending)
          xs ++ (y.copy(status = StepState.Running) :: ys)
        case steps if st.status === SequenceState.Idle && steps.exists(_.status === StepState.Running) =>
          val (xs, y :: ys) = splitWhere(steps)(_.status === StepState.Running)
          xs ++ (y.copy(status = StepState.Paused) :: ys)
        case x => x
      }
    }

    // TODO: Implement willStopIn
    SequenceView(seq.id, SequenceMetadata(obsSeq.seq.instrument, obsSeq.observer, obsSeq.seq.title), st.status, engineSteps(seq), None)
  }

  private def unloadEvent(seqId: Observation.Id): executeEngine.EventType =
    Event.modifyState[executeEngine.ConcreteTypes]((
      executeEngine.unload(seqId) >>>
        { st =>
          if (st.executionState.sequences.contains(seqId)) {
            st
          } else {
            (EngineState.sequences.modify(ss => ss - seqId) >>>
             EngineState.selected.modify(ss => ss.toList.filter{case (_, x) => x =!= seqId}.toMap) >>>
             EngineState.queues.modify(_.mapValues(ExecutionQueue.queue.modify(_.filterNot(_ === seqId)))))(st)
          }
      } withEvent UnloadSequence(seqId)).toHandle
    )

  private def refreshSequenceList(odbList: Seq[Observation.Id])(st: EngineState): List[executeEngine.EventType] = {
    val seqexecList = st.sequences.keys.toSeq

    val loads = odbList.diff(seqexecList).flatMap(id => loadEvents(id))

    val unloads = seqexecList.diff(odbList).map(id => unloadEvent(id))

    (loads ++ unloads).toList
  }

  implicit private final class ToHandle[A](f: EngineState => (EngineState, A)) {
    import Handle.StateToHandle
    def toHandle: Handle[EngineState, Event[executeEngine.ConcreteTypes], A] =
      StateT[IO, EngineState, A]{ st => IO(f(st)) }.toHandle
  }

}

object SeqexecEngine extends SeqexecConfiguration {
<<<<<<< HEAD
  sealed trait GPIKeywords

  object GPIKeywords {
    case object GPIKeywordsSimulated extends GPIKeywords
    case object GPIKeywordsGDS extends GPIKeywords

    implicit val eq: Eq[GPIKeywords] = Eq.fromUniversalEquals
  }

  final case class Settings(site: Site,
                            odbHost: String,
                            date: LocalDate,
                            dhsURI: String,
                            dhsControl: ControlStrategy,
                            f2Control: ControlStrategy,
                            gcalControl: ControlStrategy,
                            ghostControl: ControlStrategy,
                            gmosControl: ControlStrategy,
                            gnirsControl: ControlStrategy,
                            gpiControl: ControlStrategy,
                            gpiGdsControl: ControlStrategy,
                            ghostGdsControl: ControlStrategy,
                            gsaoiControl: ControlStrategy,
                            gwsControl: ControlStrategy,
                            nifsControl: ControlStrategy,
                            niriControl: ControlStrategy,
                            tcsControl: ControlStrategy,
                            odbNotifications: Boolean,
                            instForceError: Boolean,
                            failAt: Int,
                            odbQueuePollingInterval: Duration,
                            gpiGiapi: Giapi[IO],
                            ghostGiapi: Giapi[IO],
                            gpiGDS: Uri,
                            ghostGDS: Uri)

  def apply(httpClient: Client[IO], settings: Settings, c: SeqexecMetrics)(
    implicit ceio: ConcurrentEffect[IO],
              tio: Timer[IO]
  ): SeqexecEngine = new SeqexecEngine(httpClient, settings, c)
=======
  def apply(httpClient: Client[IO], settings: Settings[IO], c: SeqexecMetrics): SeqexecEngine = new SeqexecEngine(httpClient, settings, c)
>>>>>>> 13474bc9

  def splitWhere[A](l: List[A])(p: A => Boolean): (List[A], List[A]) =
    l.splitAt(l.indexWhere(p))

  def splitAfter[A](l: List[A])(p: A => Boolean): (List[A], List[A]) =
    l.splitAt(l.indexWhere(p) + 1)

  private[server] def actionStateToStatus(s: engine.Action.ActionState): ActionStatus = s match {
    case engine.Action.Idle                  => ActionStatus.Pending
    case engine.Action.Completed(_)          => ActionStatus.Completed
    case engine.Action.Started               => ActionStatus.Running
    case engine.Action.Paused(_)             => ActionStatus.Paused
    case engine.Action.Failed(_)             => ActionStatus.Failed
  }

  private def kindToResource(kind: ActionType): List[Resource] = kind match {
    case ActionType.Configure(r) => List(r)
    case _                       => Nil
  }

  private[server] def separateActions(ls: List[Action]): (List[Action], List[Action]) =  ls.partition{ _.state.runState match {
    case engine.Action.Completed(_) => false
    case engine.Action.Failed(_)    => false
    case _                          => true
  } }

  private[server] def configStatus(executions: List[List[engine.Action]]): List[(Resource, ActionStatus)] = {
    // Remove undefined actions
    val ex = executions.filter { !separateActions(_)._2.exists(_.kind === ActionType.Undefined) }
    // Split where at least one is running
    val (current, pending) = splitAfter(ex)(separateActions(_)._1.nonEmpty)

    // Calculate the state up to the current
    val configStatus = current.foldLeft(Map.empty[Resource, ActionStatus]) {
      case (s, e) =>
        val (a, r) = separateActions(e).bimap(
            _.flatMap(a => kindToResource(a.kind).tupleRight(ActionStatus.Running)).toMap,
            _.flatMap(r => kindToResource(r.kind).tupleRight(ActionStatus.Completed)).toMap)
        s ++ a ++ r
    }

    // Find out systems in the future
    val presentSystems = configStatus.keys.toList
    // Calculate status of pending items
    val systemsPending = pending.map {
      s => separateActions(s).bimap(_.map(_.kind).flatMap(kindToResource), _.map(_.kind).flatMap(kindToResource))
    }.flatMap {
      x => x._1.tupleRight(ActionStatus.Pending) ::: x._2.tupleRight(ActionStatus.Completed)
    }.filter {
      case (a, _) => !presentSystems.contains(a)
    }.distinct

    (configStatus ++ systemsPending).toList.sortBy(_._1)
  }

  /**
   * Calculates the config status for pending steps
   */
  private[server] def pendingConfigStatus(executions: List[List[engine.Action]]): List[(Resource, ActionStatus)] =
    executions.map {
      s => separateActions(s).bimap(_.map(_.kind).flatMap(kindToResource), _.map(_.kind).flatMap(kindToResource))
    }.flatMap {
      x => x._1 ::: x._2
    }.distinct.tupleRight(ActionStatus.Pending).sortBy(_._1)

  /**
   * Overall pending status for a step
   */
  private def stepConfigStatus(step: engine.Step): List[(Resource, ActionStatus)] =
    engine.Step.status(step) match {
      case StepState.Pending => pendingConfigStatus(step.executions)
      case _                 => configStatus(step.executions)
    }

  protected[server] def observeStatus(executions: List[List[engine.Action]]): ActionStatus =
    executions.flatten.find(_.kind === ActionType.Observe).map(a => actionStateToStatus(a.state.runState)).getOrElse(ActionStatus.Pending)

  def viewStep(stepg: SequenceGen.Step, step: engine.Step): StandardStep = {
    val configStatus = stepConfigStatus(step)
    StandardStep(
      id = step.id,
      config = stepg.config,
      status = engine.Step.status(step),
      breakpoint = step.breakpoint.self,
      skip = step.skipMark.self,
      configStatus = configStatus,
      observeStatus = observeStatus(step.executions),
      fileId = step.fileId
    )
  }

  /**
    * Find the observations in an execution queue that would be run next, taking into account the
    * resources required by each observation and the resources currently in use.
    * The order in the queue defines the priority of the observations.
    * Failed sequences in the queue keep their instruments taken, preventing that the queue starts
    * other sequences for those isntruments.
    * @param qid The execution queue id
    * @param st The current engine state
    * @return The set of all observations in the execution queue `qid` that can be started to run
    *         in parallel.
    */
  def nextRunnableObservations(qid: QueueId)(st: EngineState): Set[Observation.Id] = {
    // For each observation id, retrieve the set of resources required to run that observation, and it current
    // execution state
    val seqInfos = st.sequences.map { case (id, ObserverSequence(_, seq)) => id -> ((seq.resources, st.executionState.sequences.get(id))) }.collect { case (id, (res, Some(s))) => id -> ((res, s.status)) }
    // Set of resources used by all running sequences
    val used = seqInfos.collect { case (_, (res, status)) if (status.isRunning) => res }.foldRight(Set[Resource]())(_.union(_))
    // For each observation in the queue that is not yet run, retrieve the required resources
    val obs = st.queues.get(qid).map(_.queue.fproduct(seqInfos.get).collect {
      case (id, Some((res, status))) if (!status.isRunning && !status.isCompleted) => id -> res
    }).orEmpty

    val seqIns = st.sequences.map { case (id, ObserverSequence(_, seq)) => id -> ((seq.instrument, st.executionState.sequences.get(id))) }.collect { case (id, (ins, Some(s))) => id -> ((ins, s.status)) }
    // Calculate instruments reserved by failed sequences in the queue
    val resFailed: Set[Resource] = st.queues.get(qid).map(_.queue.fproduct(seqIns.get).collect {
      case (_, Some((ins, status))) if (status.isError) => ins
    }).orEmpty.toSet

    obs.foldLeft((used ++ resFailed, Set[Observation.Id]())){ (b, o) =>
      (o, b) match { case ((oid, res), (u, a)) => if(u.intersect(res).isEmpty) (u ++ res, a + oid) else (u, a) }
    }._2
  }

  private def decodeTops(s: String): Map[String, String] =
    s.split("=|,").grouped(2).collect {
      case Array(k, v) => k.trim -> v.trim
    }.toMap

  private def initSmartGCal(smartGCalHost: String, smartGCalLocation: String): IO[edu.gemini.seqexec.odb.TrySeq[Unit]] = {
    // SmartGCal always talks to GS
    val peer = new Peer(smartGCalHost, 8443, edu.gemini.spModel.core.Site.GS)
    IO.apply(Paths.get(smartGCalLocation)).map { p => SmartGcal.initialize(peer, p) }
  }

  // TODO: Initialization is a bit of a mess, with a mix of effectful and effectless code, and values
  // that should go from one to the other. This should be improved.
<<<<<<< HEAD
  def giapiConnection(controlName: String, urlName: String)(
    implicit ev: ConcurrentEffect[IO]
  ): Kleisli[IO, Config, Giapi[IO]] = Kleisli { cfg: Config =>
    val gpiControl = cfg.require[ControlStrategy](controlName)
    val gpiUrl  = cfg.require[String](urlName)
    if (gpiControl.command) {
      Giapi.giapiConnection[IO](gpiUrl, scala.concurrent.ExecutionContext.Implicits.global).connect
=======
  def giapiConnection[T](controlName: String, urlName: String): Kleisli[IO, Config, Giapi[IO] @@ T] = Kleisli { cfg: Config =>
    val control = cfg.require[ControlStrategy](controlName)
    val url  = cfg.require[String](urlName)
    (if (control.command) {
      Giapi.giapiConnection[IO](url, scala.concurrent.ExecutionContext.Implicits.global).connect
>>>>>>> 13474bc9
    } else {
      Giapi.giapiConnectionIO(scala.concurrent.ExecutionContext.Implicits.global).connect
    }).map(tag[T][Giapi[IO]](_)) // Tag the connection
  }

  // scalastyle:off
<<<<<<< HEAD
  def seqexecConfiguration(gpiGiapi: Giapi[IO], ghostGiapi: Giapi[IO])(
    implicit cs: ContextShift[IO]
  ): Kleisli[IO, Config, Settings] = Kleisli { cfg: Config =>
=======
  def seqexecConfiguration(gpiGiapi: Giapi[IO] @@ GpiSettings, ghostGiapi: Giapi[IO] @@ GhostSettings): Kleisli[IO, Config, Settings[IO]] = Kleisli { cfg: Config =>
>>>>>>> 13474bc9
    val site                    = cfg.require[Site]("seqexec-engine.site")
    val odbHost                 = cfg.require[String]("seqexec-engine.odb")
    val dhsServer               = cfg.require[String]("seqexec-engine.dhsServer")
    val dhsControl              = cfg.require[ControlStrategy]("seqexec-engine.systemControl.dhs")
    val f2Control               = cfg.require[ControlStrategy]("seqexec-engine.systemControl.f2")
    val gcalControl             = cfg.require[ControlStrategy]("seqexec-engine.systemControl.gcal")
    val ghostControl            = cfg.require[ControlStrategy]("seqexec-engine.systemControl.ghost")
    val ghostGdsControl         = cfg.require[ControlStrategy]("seqexec-engine.systemControl.ghostGds")
    val gmosControl             = cfg.require[ControlStrategy]("seqexec-engine.systemControl.gmos")
    val gnirsControl            = cfg.require[ControlStrategy]("seqexec-engine.systemControl.gnirs")
    val gpiControl              = cfg.require[ControlStrategy]("seqexec-engine.systemControl.gpi")
    val gpiGdsControl           = cfg.require[ControlStrategy]("seqexec-engine.systemControl.gpiGds")
    val gsaoiControl            = cfg.require[ControlStrategy]("seqexec-engine.systemControl.gsaoi")
    val gwsControl              = cfg.require[ControlStrategy]("seqexec-engine.systemControl.gws")
    val nifsControl             = cfg.require[ControlStrategy]("seqexec-engine.systemControl.nifs")
    val niriControl             = cfg.require[ControlStrategy]("seqexec-engine.systemControl.niri")
    val tcsControl              = cfg.require[ControlStrategy]("seqexec-engine.systemControl.tcs")
    val odbNotifications        = cfg.require[Boolean]("seqexec-engine.odbNotifications")
    val gpiGDS                  = tag[GpiSettings][Uri](cfg.require[Uri]("seqexec-engine.gpiGDS"))
    val ghostGDS                = tag[GhostSettings][Uri](cfg.require[Uri]("seqexec-engine.ghostGDS"))
    val instForceError          = cfg.require[Boolean]("seqexec-engine.instForceError")
    val failAt                  = cfg.require[Int]("seqexec-engine.failAt")
    val odbQueuePollingInterval = cfg.require[Duration]("seqexec-engine.odbQueuePollingInterval")
    val tops                    = decodeTops(cfg.require[String]("seqexec-engine.tops"))
    val caAddrList              = cfg.lookup[String]("seqexec-engine.epics_ca_addr_list")
    val ioTimeout               = cfg.require[Duration]("seqexec-engine.ioTimeout")
    val smartGCalHost           = cfg.require[String]("seqexec-engine.smartGCalHost")
    val smartGCalDir            = cfg.require[String]("seqexec-engine.smartGCalDir")
    val smartGcalEnable         = cfg.lookup[Boolean]("seqexec-engine.smartGCalEnable").getOrElse(true)

    // TODO: Review initialization of EPICS systems
    @SuppressWarnings(Array("org.wartremover.warts.Throw"))
    def initEpicsSystem(sys: EpicsSystem[_], tops: Map[String, String]): IO[Unit] =
      IO.apply(
        Option(CaService.getInstance()) match {
          case None => throw new Exception("Unable to start EPICS service.")
          case Some(s) =>
            sys.init(s, tops).leftMap {
                case SeqexecFailure.SeqexecException(ex) => throw ex
                case c: SeqexecFailure                   => throw new Exception(SeqexecFailure.explain(c))
            }
        }
      ) *> IO.unit

    // Ensure there is a valid way to init CaService either from
    // the configuration file or from the environment
    val caInit   = caAddrList.map(a => IO.apply(CaService.setAddressList(a))).getOrElse {
      IO.apply(Option(System.getenv("EPICS_CA_ADDR_LIST"))).flatMap {
        case Some(_) => IO.unit
        case _       => IO.raiseError(new RuntimeException("Cannot initialize EPICS subsystem"))
      }
    } *> IO.apply(CaService.setIOTimeout(java.time.Duration.ofMillis(ioTimeout.toMillis)))

    // More instruments to be added to the list here
    val epicsInstruments = site match {
      case Site.GS => List((f2Control, Flamingos2Epics), (gmosControl, GmosEpics))
      case Site.GN => List((gmosControl, GmosEpics), (gnirsControl, GnirsEpics))
    }
    val epicsSystems = epicsInstruments ++ List(
      (tcsControl, TcsEpics),
      (gwsControl, GwsEpics),
      (gcalControl, GcalEpics)
    )
    val epicsInit: IO[List[Unit]] = caInit *> epicsSystems.filter(_._1.connect).map(x => initEpicsSystem(x._2, tops)).parSequence

    val smartGcal = smartGcalEnable.fold(initSmartGCal(smartGCalHost, smartGCalDir), IO.unit)

    smartGcal *>
      epicsInit *>
      (for {
        now <- IO(LocalDate.now)
      } yield Settings(site,
                       odbHost,
                       now,
                       dhsServer,
                       dhsControl,
                       f2Control,
                       gcalControl,
                       ghostControl,
                       gmosControl,
                       gnirsControl,
                       gpiControl,
                       gpiGdsControl,
                       ghostGdsControl,
                       gsaoiControl,
                       gwsControl,
                       nifsControl,
                       niriControl,
                       tcsControl,
                       odbNotifications,
                       instForceError,
                       failAt,
                       odbQueuePollingInterval,
                       gpiGiapi,
                       ghostGiapi,
                       gpiGDS,
                       ghostGDS)
      )


  }

  private def toStepList(seq: SequenceGen, d: HeaderExtraData): List[engine.Step] = seq.steps.map(_.generator(d))

  private def toEngineSequence(id: Observation.Id, seq: SequenceGen, d: HeaderExtraData): Sequence = Sequence(id, toStepList(seq, d))

  private[server] def loadSequenceEndo(seqId: Observation.Id, seqg: SequenceGen): Endo[EngineState] =
    EngineState.sequences.modify(ss => ss + (seqId -> ObserverSequence(ss.get(seqId).flatMap(_.observer), seqg))) >>>
  (st => executeEngine.load(seqId, toEngineSequence(seqId, seqg, HeaderExtraData(st.conditions, st.operator, EngineState.sequences.get(st).get(seqId).flatMap(_.observer))))(st))

  private[server] def updateSequenceEndo(seqId: Observation.Id, seqg: SequenceGen): Endo[EngineState] =
    (st => executeEngine.update(seqId, toStepList(seqg, HeaderExtraData(st.conditions, st.operator, EngineState.sequences.get(st).get(seqId).flatMap(_.observer))))(st))

  private def refreshSequence(id: Observation.Id): Endo[EngineState] = (st:EngineState) => {
    st.sequences.get(id).map(obsseq => updateSequenceEndo(id, obsseq.seq)).foldLeft(st){case (s, f) => f(s)}
  }

  private val refreshSequences: Endo[EngineState] = (st:EngineState) => {
    st.sequences.map{ case (id, obsseq) => updateSequenceEndo(id, obsseq.seq) }.foldLeft(st){case (s, f) => f(s)}
  }

  private def modifyStateEvent(v: SeqEvent, svs: => SequencesQueue[SequenceView]): SeqexecEvent = v match {
    case NullSeqEvent                       => NullEvent
    case SetOperator(_, _)                  => OperatorUpdated(svs)
    case SetObserver(_, _, _)               => ObserverUpdated(svs)
    case AddLoadedSequence(i, s, _, c)      => LoadSequenceUpdated(i, s, svs, c)
    case ClearLoadedSequences(_)            => ClearLoadedSequencesUpdated(svs)
    case SetConditions(_, _)                => ConditionsUpdated(svs)
    case SetImageQuality(_, _)              => ConditionsUpdated(svs)
    case SetWaterVapor(_, _)                => ConditionsUpdated(svs)
    case SetSkyBackground(_, _)             => ConditionsUpdated(svs)
    case SetCloudCover(_, _)                => ConditionsUpdated(svs)
    case LoadSequence(id)                   => SequenceLoaded(id, svs)
    case UnloadSequence(id)                 => SequenceUnloaded(id, svs)
    case NotifyUser(m, cid)                 => UserNotification(m, cid)
    case UpdateQueueAdd(qid, seqs)          => QueueUpdated(QueueManipulationOp.AddedSeqs(qid, seqs), svs)
    case UpdateQueueRemove(qid, s, p)       => QueueUpdated(QueueManipulationOp.RemovedSeqs(qid, s, p), svs)
    case UpdateQueueMoved(qid, cid, oid, p) => QueueUpdated(QueueManipulationOp.Moved(qid, cid, oid, p), svs)
    case UpdateQueueClear(qid)              => QueueUpdated(QueueManipulationOp.Clear(qid), svs)
    case StartQueue(qid, _)                 => QueueUpdated(QueueManipulationOp.Started(qid), svs)
    case StopQueue(qid, _)                  => QueueUpdated(QueueManipulationOp.Stopped(qid), svs)
  }

  def toSeqexecEvent(ev: executeEngine.ResultType)(svs: => SequencesQueue[SequenceView]): SeqexecEvent = ev match {
    case engine.UserCommandResponse(ue, _, uev) => ue match {
      case engine.Start(_, _, _, _)      => SequenceStart(svs)
      case engine.Pause(_, _)            => SequencePauseRequested(svs)
      case engine.CancelPause(_, _)      => SequencePauseCanceled(svs)
      case engine.Breakpoint(_, _, _, _) => StepBreakpointChanged(svs)
      case engine.SkipMark(_, _, _, _)   => StepSkipMarkChanged(svs)
      case engine.Poll(cid)              => SequenceRefreshed(svs, cid)
      case engine.GetState(_)            => NullEvent
      case engine.ModifyState(_)         => modifyStateEvent(uev.getOrElse(NullSeqEvent), svs)
      case engine.ActionStop(_, _)       => ActionStopRequested(svs)
      case engine.LogDebug(_)            => NullEvent
      case engine.LogInfo(_)             => NullEvent
      case engine.LogWarning(_)          => NullEvent
      case engine.LogError(_)            => NullEvent
      case engine.ActionResume(_, _, _)  => SequenceUpdated(svs)
    }
    case engine.SystemUpdate(se, _)             => se match {
      // TODO: Sequence completed event not emited by engine.
      case engine.Completed(_, _, _)                                       => SequenceUpdated(svs)
      case engine.PartialResult(_, _, Partial(FileIdAllocated(fileId), _)) => FileIdStepExecuted(fileId, svs)
      case engine.PartialResult(_, _, _)                                   => SequenceUpdated(svs)
      case engine.Failed(id, _, _)                                         => SequenceError(id, svs)
      case engine.Busy(id, clientId)                                       => UserNotification(ResourceConflict(id), clientId)
      case engine.Executed(s)                                              => StepExecuted(s, svs)
      case engine.Executing(_)                                             => SequenceUpdated(svs)
      case engine.Finished(_)                                              => SequenceCompleted(svs)
      case engine.Null                                                     => NullEvent
      case engine.Paused(id, _, _)                                         => ExposurePaused(id, svs)
      case engine.BreakpointReached(id)                                    => SequencePaused(id, svs)
    }
  }

  implicit private final class WithEvent(val f: Endo[EngineState]) extends AnyVal {
    def withEvent(ev: SeqEvent): EngineState => (EngineState, SeqEvent) = f >>> {(_, ev)}
  }
  // scalastyle:on

}<|MERGE_RESOLUTION|>--- conflicted
+++ resolved
@@ -51,13 +51,9 @@
 import shapeless.tag.@@
 import shapeless.tag
 
-<<<<<<< HEAD
-class SeqexecEngine(httpClient: Client[IO], settings: SeqexecEngine.Settings, sm: SeqexecMetrics)(
+class SeqexecEngine(httpClient: Client[IO], settings: Settings[IO], sm: SeqexecMetrics)(
   implicit ceio: ConcurrentEffect[IO], tio: Timer[IO]
 ) {
-=======
-class SeqexecEngine(httpClient: Client[IO], settings: Settings[IO], sm: SeqexecMetrics) {
->>>>>>> 13474bc9
   import SeqexecEngine._
 
   val odbProxy: ODBProxy = new ODBProxy(new Peer(settings.odbHost, 8443, null),
@@ -514,50 +510,11 @@
 }
 
 object SeqexecEngine extends SeqexecConfiguration {
-<<<<<<< HEAD
-  sealed trait GPIKeywords
-
-  object GPIKeywords {
-    case object GPIKeywordsSimulated extends GPIKeywords
-    case object GPIKeywordsGDS extends GPIKeywords
-
-    implicit val eq: Eq[GPIKeywords] = Eq.fromUniversalEquals
-  }
-
-  final case class Settings(site: Site,
-                            odbHost: String,
-                            date: LocalDate,
-                            dhsURI: String,
-                            dhsControl: ControlStrategy,
-                            f2Control: ControlStrategy,
-                            gcalControl: ControlStrategy,
-                            ghostControl: ControlStrategy,
-                            gmosControl: ControlStrategy,
-                            gnirsControl: ControlStrategy,
-                            gpiControl: ControlStrategy,
-                            gpiGdsControl: ControlStrategy,
-                            ghostGdsControl: ControlStrategy,
-                            gsaoiControl: ControlStrategy,
-                            gwsControl: ControlStrategy,
-                            nifsControl: ControlStrategy,
-                            niriControl: ControlStrategy,
-                            tcsControl: ControlStrategy,
-                            odbNotifications: Boolean,
-                            instForceError: Boolean,
-                            failAt: Int,
-                            odbQueuePollingInterval: Duration,
-                            gpiGiapi: Giapi[IO],
-                            ghostGiapi: Giapi[IO],
-                            gpiGDS: Uri,
-                            ghostGDS: Uri)
-
-  def apply(httpClient: Client[IO], settings: Settings, c: SeqexecMetrics)(
+
+  def apply(httpClient: Client[IO], settings: Settings[IO], c: SeqexecMetrics)(
     implicit ceio: ConcurrentEffect[IO],
               tio: Timer[IO]
   ): SeqexecEngine = new SeqexecEngine(httpClient, settings, c)
-=======
-  def apply(httpClient: Client[IO], settings: Settings[IO], c: SeqexecMetrics): SeqexecEngine = new SeqexecEngine(httpClient, settings, c)
->>>>>>> 13474bc9
 
   def splitWhere[A](l: List[A])(p: A => Boolean): (List[A], List[A]) =
     l.splitAt(l.indexWhere(p))
@@ -695,34 +652,22 @@
 
   // TODO: Initialization is a bit of a mess, with a mix of effectful and effectless code, and values
   // that should go from one to the other. This should be improved.
-<<<<<<< HEAD
-  def giapiConnection(controlName: String, urlName: String)(
+  def giapiConnection[T](controlName: String, urlName: String)(
     implicit ev: ConcurrentEffect[IO]
-  ): Kleisli[IO, Config, Giapi[IO]] = Kleisli { cfg: Config =>
-    val gpiControl = cfg.require[ControlStrategy](controlName)
-    val gpiUrl  = cfg.require[String](urlName)
-    if (gpiControl.command) {
-      Giapi.giapiConnection[IO](gpiUrl, scala.concurrent.ExecutionContext.Implicits.global).connect
-=======
-  def giapiConnection[T](controlName: String, urlName: String): Kleisli[IO, Config, Giapi[IO] @@ T] = Kleisli { cfg: Config =>
+  ): Kleisli[IO, Config, Giapi[IO] @@ T] = Kleisli { cfg: Config =>
     val control = cfg.require[ControlStrategy](controlName)
     val url  = cfg.require[String](urlName)
-    (if (control.command) {
+    if (control.command) {
       Giapi.giapiConnection[IO](url, scala.concurrent.ExecutionContext.Implicits.global).connect
->>>>>>> 13474bc9
     } else {
       Giapi.giapiConnectionIO(scala.concurrent.ExecutionContext.Implicits.global).connect
-    }).map(tag[T][Giapi[IO]](_)) // Tag the connection
-  }
+    }
+  } .map(tag[T][Giapi[IO]](_)) // Tag the connection
 
   // scalastyle:off
-<<<<<<< HEAD
-  def seqexecConfiguration(gpiGiapi: Giapi[IO], ghostGiapi: Giapi[IO])(
+  def seqexecConfiguration(gpiGiapi: Giapi[IO] @@ GpiSettings, ghostGiapi: Giapi[IO] @@ GhostSettings)(
     implicit cs: ContextShift[IO]
-  ): Kleisli[IO, Config, Settings] = Kleisli { cfg: Config =>
-=======
-  def seqexecConfiguration(gpiGiapi: Giapi[IO] @@ GpiSettings, ghostGiapi: Giapi[IO] @@ GhostSettings): Kleisli[IO, Config, Settings[IO]] = Kleisli { cfg: Config =>
->>>>>>> 13474bc9
+  ): Kleisli[IO, Config, Settings[IO]] = Kleisli { cfg: Config =>
     val site                    = cfg.require[Site]("seqexec-engine.site")
     val odbHost                 = cfg.require[String]("seqexec-engine.odb")
     val dhsServer               = cfg.require[String]("seqexec-engine.dhsServer")
