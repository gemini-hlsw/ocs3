import sbt._
import java.lang.{ Runtime => JRuntime }
import org.portablescala.sbtplatformdeps.PlatformDepsPlugin.autoImport._

/**
  * Application settings and dependencies
  */
object Settings {

  /** Library versions */
  object LibraryVersions {
    // ScalaJS libraries
    val scalaDom                = "1.1.0"
    val scalajsReact            = "1.7.7"
    val booPickle               = "1.3.3"
    val diode                   = "1.1.14"
    val javaTimeJS              = "2.1.0"
    val scalaJSReactCommon      = "0.11.3"
    val scalaJSSemanticUI       = "0.10.5"
    val scalaJSReactVirtualized = "0.11.3"
    val scalaJSReactClipboard   = "1.4.3"
    val scalaJSReactDraggable   = "0.11.3"
    val scalaJSReactSortable    = "0.4.2"

    // Scala libraries
    val catsEffectVersion   = "2.3.1"
    val catsVersion         = "2.3.1"
    val mouseVersion        = "0.26.2"
    val fs2Version          = "2.5.0"
    val shapelessVersion    = "2.3.3"
    val scalaParsersVersion = "1.1.2"
    val scalaXmlVerson      = "1.2.0"
    val catsTime            = "0.3.4"

    val http4sVersion  = "0.21.16"
    val squants        = "1.7.0"
    val commonsHttp    = "2.0.2"
    val unboundId      = "3.2.1"
    val jwt            = "5.0.0"
    val slf4j          = "1.7.30"
    val log4s          = "1.9.0"
    val log4cats       = "1.1.1"
    val log4catsLevel  = "0.1.2"
    val logback        = "1.2.3"
    val janino         = "3.1.3"
    val logstash       = "6.6"
    val pureConfig     = "0.14.0"
    val monocleVersion = "2.1.0"
    val circeVersion   = "0.13.0"
    val doobieVersion  = "0.6.0"
    val flywayVersion  = "6.0.4"

    // test libraries
    val xmlUnit                     = "1.6"
    val jUnitInterface              = "0.11"
    val scalaMock                   = "5.1.0"
    lazy val munitVersion           = "0.7.21"
    lazy val munitDisciplineVersion = "1.0.5"
    lazy val munitCatsEffectVersion = "0.3.0"

    // Pure JS libraries
    val fomanticUI = "2.8.7"
    val ocsVersion = "2020101.1.1"

    val apacheXMLRPC        = "3.1.3"
    val opencsv             = "2.1"
    val epicsService        = "1.0.3"
    val gmpCommandRecords   = "0.7.3"
    val giapi               = "1.1.3"
    val giapiJmsUtil        = "0.5.3"
    val giapiJmsProvider    = "1.6.3"
    val giapiCommandsClient = "0.2.3"
    val giapiStatusService  = "0.6.3"
    val gmpStatusGateway    = "0.3.3"
    val gmpStatusDatabase   = "0.3.3"
    val gmpCmdClientBridge  = "0.6.3"
<<<<<<< HEAD
    val guava               = "25.0-jre"
    val prometheusClient    = "0.9.0"
    val geminiLocales       = "0.5.0"
    val pprint              = "0.6.0"
    val jaxb                = "2.3.3"
=======
    val guava               = "30.1-jre"
    val prometheusClient    = "0.10.0"
    val geminiLocales       = "0.5.1"
    val pprint              = "0.6.1"
    val jaxb                = "2.3.1"
>>>>>>> dd5f4e65

    // Gemini Libraries
    val lucumaCore = "0.7.5"
    val lucumaUI   = "0.11.3"
  }

  /**
    * Global libraries
    */
  object Libraries {
    // Test Libraries
    val TestLibs       = Def.setting(
      "org.typelevel" %%% "cats-testkit-scalatest" % "2.1.1" % "test"
    )
    val MUnit          = Def.setting(
      Seq(
        "org.scalameta" %%% "munit"             % LibraryVersions.munitVersion           % Test,
        "org.typelevel" %%% "munit-cats-effect" % LibraryVersions.munitCatsEffectVersion % Test,
        "org.typelevel" %%% "discipline-munit"  % LibraryVersions.munitDisciplineVersion % Test
      )
    )
    val XmlUnit        = "xmlunit" % "xmlunit" % LibraryVersions.xmlUnit % "test"
    val JUnitInterface =
      "com.novocode" % "junit-interface" % LibraryVersions.jUnitInterface % "test"
    val ScalaMock   = "org.scalamock"     %% "scalamock"          % LibraryVersions.scalaMock  % "test"
    // Server side libraries
    val Cats        = Def.setting("org.typelevel" %%% "cats-core" % LibraryVersions.catsVersion)
    val CatsEffect  =
      Def.setting("org.typelevel" %%% "cats-effect" % LibraryVersions.catsEffectVersion)
    val Fs2         = "co.fs2"            %% "fs2-core"           % LibraryVersions.fs2Version
    val Fs2IO       = "co.fs2"            %% "fs2-io"             % LibraryVersions.fs2Version % "test"
    val Mouse       = Def.setting("org.typelevel" %%% "mouse" % LibraryVersions.mouseVersion)
    val Shapeless   = Def.setting("com.chuusai" %%% "shapeless" % LibraryVersions.shapelessVersion)
    val CommonsHttp = "commons-httpclient" % "commons-httpclient" % LibraryVersions.commonsHttp
    val UnboundId   =
      "com.unboundid" % "unboundid-ldapsdk-minimal-edition" % LibraryVersions.unboundId
    val JwtCore          = "com.pauldijou" %% "jwt-core"     % LibraryVersions.jwt
    val JwtCirce         = "com.pauldijou" %% "jwt-circe"    % LibraryVersions.jwt
    val Slf4j            = "org.slf4j"      % "slf4j-api"    % LibraryVersions.slf4j
    val JuliSlf4j        = "org.slf4j"      % "jul-to-slf4j" % LibraryVersions.slf4j
    val NopSlf4j         = "org.slf4j"      % "slf4j-nop"    % LibraryVersions.slf4j
    val CatsTime         = Def.setting(
      "io.chrisdavenport" %%% "cats-time" % LibraryVersions.catsTime % "compile->compile;test->test"
    )
    val Log4Cats         = Def.setting("io.chrisdavenport" %%% "log4cats-slf4j" % LibraryVersions.log4cats)
    val Log4CatsNoop     =
      Def.setting("io.chrisdavenport" %%% "log4cats-noop" % LibraryVersions.log4cats % "test")
    val Logback          = Seq(
      "ch.qos.logback"       % "logback-core"             % LibraryVersions.logback,
      "ch.qos.logback"       % "logback-classic"          % LibraryVersions.logback,
      "org.codehaus.janino"  % "janino"                   % LibraryVersions.janino,
      "net.logstash.logback" % "logstash-logback-encoder" % LibraryVersions.logstash
    )
    val Log4s            = Def.setting("org.log4s" %%% "log4s" % LibraryVersions.log4s)
    val Log4CatsLogLevel = Def.setting(
      Seq(
        "io.chrisdavenport" %%% "log4cats-core"     % LibraryVersions.log4cats,
        "com.rpiaggio"      %%% "log4cats-loglevel" % LibraryVersions.log4catsLevel
      )
    )
    val PrometheusClient =
      "io.prometheus" % "simpleclient_common" % LibraryVersions.prometheusClient
    val Logging          = Def.setting(Seq(JuliSlf4j, Log4s.value) ++ Logback)
    val PureConfig       = Seq(
      "com.github.pureconfig" %% "pureconfig"             % LibraryVersions.pureConfig,
      "com.github.pureconfig" %% "pureconfig-cats"        % LibraryVersions.pureConfig,
      "com.github.pureconfig" %% "pureconfig-cats-effect" % LibraryVersions.pureConfig,
      "com.github.pureconfig" %% "pureconfig-http4s"      % LibraryVersions.pureConfig
    )
    val OpenCSV          = "net.sf.opencsv" % "opencsv"          % LibraryVersions.opencsv
    val Squants          = Def.setting("org.typelevel" %%% "squants" % LibraryVersions.squants)
    val ScalaXml         =
      Def.setting("org.scala-lang.modules" %%% "scala-xml" % LibraryVersions.scalaXmlVerson)
    val Http4s           = Seq("org.http4s" %% "http4s-dsl" % LibraryVersions.http4sVersion,
                     "org.http4s" %% "http4s-blaze-server" % LibraryVersions.http4sVersion
    )
    val Http4sClient     = Seq(
      "org.http4s" %% "http4s-dsl"               % LibraryVersions.http4sVersion,
      "org.http4s" %% "http4s-async-http-client" % LibraryVersions.http4sVersion
    )
    val Http4sBoopickle  = "org.http4s"    %% "http4s-boopickle" % LibraryVersions.http4sVersion
    val Http4sCore       = "org.http4s"    %% "http4s-core"      % LibraryVersions.http4sVersion
    val Http4sCirce      = "org.http4s"    %% "http4s-circe"     % LibraryVersions.http4sVersion
    val Http4sXml        = "org.http4s"    %% "http4s-scala-xml" % LibraryVersions.http4sVersion
    val Http4sPrometheus =
      "org.http4s" %% "http4s-prometheus-metrics" % LibraryVersions.http4sVersion
    val Monocle = Def.setting(
      Seq(
        "com.github.julien-truffaut" %%% "monocle-core"   % LibraryVersions.monocleVersion,
        "com.github.julien-truffaut" %%% "monocle-macro"  % LibraryVersions.monocleVersion,
        "com.github.julien-truffaut" %%% "monocle-unsafe" % LibraryVersions.monocleVersion,
        "com.github.julien-truffaut" %%% "monocle-law"    % LibraryVersions.monocleVersion
      )
    )
    val Circe   = Def.setting(
      Seq(
        "io.circe" %%% "circe-core"    % LibraryVersions.circeVersion,
        "io.circe" %%% "circe-generic" % LibraryVersions.circeVersion,
        "io.circe" %%% "circe-parser"  % LibraryVersions.circeVersion,
        "io.circe" %%% "circe-testing" % LibraryVersions.circeVersion % "test"
      )
    )

    // Client Side JS libraries
    val ReactScalaJS            = Def.setting(
      Seq(
        "com.github.japgolly.scalajs-react" %%% "core"             % LibraryVersions.scalajsReact,
        "com.github.japgolly.scalajs-react" %%% "extra"            % LibraryVersions.scalajsReact,
        "com.github.japgolly.scalajs-react" %%% "ext-monocle-cats" % LibraryVersions.scalajsReact,
        "com.github.japgolly.scalajs-react" %%% "ext-cats"         % LibraryVersions.scalajsReact
      )
    )
    val Diode                   = Def.setting(
      Seq(
        "io.suzaku" %%% "diode"       % LibraryVersions.diode,
        "io.suzaku" %%% "diode-react" % LibraryVersions.diode
      )
    )
    val ScalaJSDom              = Def.setting("org.scala-js" %%% "scalajs-dom" % LibraryVersions.scalaDom)
    val ScalaJSReactCommon      =
      Def.setting("io.github.cquiroz.react" %%% "common" % LibraryVersions.scalaJSReactCommon)
    val ScalaJSReactCats        =
      Def.setting("io.github.cquiroz.react" %%% "cats" % LibraryVersions.scalaJSReactCommon)
    val ScalaJSReactSemanticUI  = Def.setting(
      "io.github.cquiroz.react" %%% "react-semantic-ui" % LibraryVersions.scalaJSSemanticUI
    )
    val ScalaJSReactVirtualized = Def.setting(
      "io.github.cquiroz.react" %%% "react-virtualized" % LibraryVersions.scalaJSReactVirtualized
    )
    val ScalaJSReactDraggable   = Def.setting(
      "io.github.cquiroz.react" %%% "react-draggable" % LibraryVersions.scalaJSReactDraggable
    )
    val ScalaJSReactSortable    = Def.setting(
      "io.github.cquiroz.react" %%% "react-sortable-hoc" % LibraryVersions.scalaJSReactSortable
    )
    val ScalaJSReactClipboard   = Def.setting(
      "io.github.cquiroz.react" %%% "react-clipboard" % LibraryVersions.scalaJSReactClipboard
    )
    val BooPickle               = Def.setting("io.suzaku" %%% "boopickle" % LibraryVersions.booPickle)
    val JavaTimeJS              =
      Def.setting("io.github.cquiroz" %%% "scala-java-time" % LibraryVersions.javaTimeJS)
    val GeminiLocales           =
      Def.setting("edu.gemini" %%% "gemini-locales" % LibraryVersions.geminiLocales)
    val PPrint                  = Def.setting("com.lihaoyi" %%% "pprint" % LibraryVersions.pprint)

    // OCS Libraries, these should become modules in the future
    val SpModelCore = "edu.gemini.ocs" %% "edu-gemini-spmodel-core" % LibraryVersions.ocsVersion
    val SeqexecOdb  = Seq(
      "edu.gemini.ocs" %% "edu-gemini-seqexec-odb" % LibraryVersions.ocsVersion,
      ("dom4j"          % "dom4j"                  % "1.5.1")
        .exclude("jaxen", "jaxen")
        .exclude("jaxme", "jaxme-api")
        .exclude("msv", "xsdlib")
        .exclude("msv", "relaxngDatatype")
        .exclude("pull-parser", "pull-parser")
        .exclude("stax", "stax")
        .exclude("xml-apis", "xml-apis")
        .exclude("xpp3", "xpp3")
    )
    val POT         = "edu.gemini.ocs" %% "edu-gemini-pot"          % LibraryVersions.ocsVersion
    val TRPC        = "edu.gemini.ocs" %% "edu-gemini-util-trpc"    % LibraryVersions.ocsVersion
    val WDBAClient  = Seq(
      "edu.gemini.ocs"   %% "edu-gemini-wdba-session-client" % LibraryVersions.ocsVersion,
      "org.apache.xmlrpc" % "xmlrpc-client"                  % LibraryVersions.apacheXMLRPC
    )

    val JAXB = Seq("javax.xml.bind" % "jaxb-api" % LibraryVersions.jaxb,
                   "org.glassfish.jaxb" % "jaxb-runtime" % LibraryVersions.jaxb
    )

    // GIAPI Libraries
    val EpicsService       = "edu.gemini.epics" % "epics-service" % LibraryVersions.epicsService
    val GmpCommandsRecords =
      "edu.gemini.gmp" % "gmp-commands-records" % LibraryVersions.gmpCommandRecords
    val GiapiJmsUtil     = "edu.gemini.aspen" % "giapi-jms-util" % LibraryVersions.giapiJmsUtil
    val GiapiJmsProvider =
      "edu.gemini.jms" % "jms-activemq-provider" % LibraryVersions.giapiJmsProvider
    val Giapi               = "edu.gemini.aspen" % "giapi" % LibraryVersions.giapi
    val GiapiCommandsClient =
      "edu.gemini.aspen.gmp" % "gmp-commands-jms-client" % LibraryVersions.giapiCommandsClient
    val GiapiStatusService =
      "edu.gemini.aspen" % "giapi-status-service" % LibraryVersions.giapiStatusService
    val GmpStatusGateway =
      "edu.gemini.aspen.gmp" % "gmp-status-gateway" % LibraryVersions.gmpStatusGateway
    val GmpStatusDatabase =
      "edu.gemini.aspen.gmp" % "gmp-statusdb" % LibraryVersions.gmpStatusDatabase
    val GmpCmdJmsBridge =
      "edu.gemini.aspen.gmp" % "gmp-commands-jms-bridge" % LibraryVersions.gmpCmdClientBridge
    val Guava = "com.google.guava" % "guava" % LibraryVersions.guava

    // Lucuma Libraries
    val LucumaCore = Def.setting(
      Seq(
        "edu.gemini" %%% "lucuma-core"         % LibraryVersions.lucumaCore,
        "edu.gemini" %%% "lucuma-core-testkit" % LibraryVersions.lucumaCore
      )
    )
    val LucumaUI   = Def.setting("edu.gemini" %%% "lucuma-ui" % LibraryVersions.lucumaUI)
  }

  object PluginVersions {
    // Compiler plugins
    val kpVersion        = "0.11.1"
    val betterMonadicFor = "0.3.1"
  }

  object Plugins {
    val kindProjectorPlugin =
      ("org.typelevel" % "kind-projector" % PluginVersions.kpVersion).cross(CrossVersion.full)
    val betterMonadicForPlugin =
      "com.olegpy" %% "better-monadic-for" % PluginVersions.betterMonadicFor
  }

}<|MERGE_RESOLUTION|>--- conflicted
+++ resolved
@@ -74,19 +74,11 @@
     val gmpStatusGateway    = "0.3.3"
     val gmpStatusDatabase   = "0.3.3"
     val gmpCmdClientBridge  = "0.6.3"
-<<<<<<< HEAD
-    val guava               = "25.0-jre"
-    val prometheusClient    = "0.9.0"
-    val geminiLocales       = "0.5.0"
-    val pprint              = "0.6.0"
-    val jaxb                = "2.3.3"
-=======
     val guava               = "30.1-jre"
     val prometheusClient    = "0.10.0"
     val geminiLocales       = "0.5.1"
     val pprint              = "0.6.1"
     val jaxb                = "2.3.1"
->>>>>>> dd5f4e65
 
     // Gemini Libraries
     val lucumaCore = "0.7.5"
