--- conflicted
+++ resolved
@@ -81,13 +81,8 @@
     val jaxb                = "2.3.1"
 
     // Gemini Libraries
-<<<<<<< HEAD
-    val lucumaCore = "0.7.7"
+    val lucumaCore = "0.7.8"
     val lucumaUI   = "0.11.5"
-=======
-    val lucumaCore = "0.7.8"
-    val lucumaUI   = "0.11.4"
->>>>>>> bec7d8d5
   }
 
   /**
