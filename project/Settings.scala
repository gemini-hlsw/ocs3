import sbt._
import java.lang.{ Runtime => JRuntime }
import org.portablescala.sbtplatformdeps.PlatformDepsPlugin.autoImport._

/**
  * Application settings and dependencies
  */
object Settings {

  /** Library versions */
  object LibraryVersions {
    // ScalaJS libraries
    val scalaDom                = "1.1.0"
    val scalajsReact            = "1.7.7"
    val booPickle               = "1.3.3"
    val diode                   = "1.1.14"
    val javaTimeJS              = "2.3.0"
    val scalaJSReactCommon      = "0.11.3"
    val scalaJSSemanticUI       = "0.10.6"
    val scalaJSReactVirtualized = "0.11.3"
    val scalaJSReactClipboard   = "1.4.3"
    val scalaJSReactDraggable   = "0.11.3"
    val scalaJSReactSortable    = "0.4.2"

    // Scala libraries
    val catsEffectVersion   = "2.5.1"
    val catsVersion         = "2.6.1"
    val mouseVersion        = "1.0.2"
    val fs2Version          = "2.5.5"
    val shapelessVersion    = "2.3.6"
    val scalaParsersVersion = "1.1.2"
    val scalaXmlVerson      = "1.2.0"
    val catsTime            = "0.3.4"

    val http4sVersion  = "0.21.23"
    val squants        = "1.8.0"
    val commonsHttp    = "2.0.2"
    val unboundId      = "3.2.1"
    val jwt            = "5.0.0"
    val slf4j          = "1.7.30"
<<<<<<< HEAD
    val log4s          = "1.9.0"
    val log4cats       = "2.1.1"
=======
    val log4s          = "1.10.0"
    val log4cats       = "1.3.1"
>>>>>>> 79c7fcc7
    val log4catsLevel  = "0.2.0"
    val logback        = "1.2.3"
    val janino         = "3.1.4"
    val logstash       = "6.6"
    val pureConfig     = "0.14.1"
    val monocleVersion = "2.1.0"
    val circeVersion   = "0.13.0"
    val doobieVersion  = "0.6.0"
    val flywayVersion  = "6.0.4"

    // test libraries
    val xmlUnit                     = "1.6"
    val jUnitInterface              = "0.11"
    val scalaMock                   = "5.1.0"
    lazy val munitVersion           = "0.7.26"
    lazy val munitDisciplineVersion = "1.0.9"
    lazy val munitCatsEffectVersion = "0.3.0"

    // Pure JS libraries
    val fomanticUI = "2.8.7"
    val ocsVersion = "2021102.1.1"

    val apacheXMLRPC        = "3.1.3"
    val opencsv             = "2.1"
    val epicsService        = "1.0.7"
    val gmpCommandRecords   = "0.7.7"
    val giapi               = "1.1.7"
    val giapiJmsUtil        = "0.5.7"
    val giapiJmsProvider    = "1.6.7"
    val giapiCommandsClient = "0.2.7"
    val giapiStatusService  = "0.6.7"
    val gmpStatusGateway    = "0.3.7"
    val gmpStatusDatabase   = "0.3.7"
    val gmpCmdClientBridge  = "0.6.7"
    val guava               = "30.1-jre"
    val prometheusClient    = "0.10.0"
    val geminiLocales       = "0.6.0"
    val pprint              = "0.6.5"
    val jaxb                = "2.3.1"

    // Gemini Libraries
    val lucumaCore = "0.7.11"
    val lucumaUI   = "0.12.2"
  }

  /**
    * Global libraries
    */
  object Libraries {
    // Test Libraries
    val TestLibs       = Def.setting(
      "org.typelevel" %%% "cats-testkit-scalatest" % "2.1.4" % "test"
    )
    val MUnit          = Def.setting(
      Seq(
        "org.scalameta" %%% "munit"             % LibraryVersions.munitVersion           % Test,
        "org.typelevel" %%% "munit-cats-effect" % LibraryVersions.munitCatsEffectVersion % Test,
        "org.typelevel" %%% "discipline-munit"  % LibraryVersions.munitDisciplineVersion % Test
      )
    )
    val XmlUnit        = "xmlunit" % "xmlunit" % LibraryVersions.xmlUnit % "test"
    val JUnitInterface =
      "com.novocode" % "junit-interface" % LibraryVersions.jUnitInterface % "test"
    val ScalaMock   = "org.scalamock"     %% "scalamock"          % LibraryVersions.scalaMock  % "test"
    // Server side libraries
    val Cats        = Def.setting("org.typelevel" %%% "cats-core" % LibraryVersions.catsVersion)
    val CatsEffect  =
      Def.setting("org.typelevel" %%% "cats-effect" % LibraryVersions.catsEffectVersion)
    val Fs2         = "co.fs2"            %% "fs2-core"           % LibraryVersions.fs2Version
    val Fs2IO       = "co.fs2"            %% "fs2-io"             % LibraryVersions.fs2Version % "test"
    val Mouse       = Def.setting("org.typelevel" %%% "mouse" % LibraryVersions.mouseVersion)
    val Shapeless   = Def.setting("com.chuusai" %%% "shapeless" % LibraryVersions.shapelessVersion)
    val CommonsHttp = "commons-httpclient" % "commons-httpclient" % LibraryVersions.commonsHttp
    val UnboundId   =
      "com.unboundid" % "unboundid-ldapsdk-minimal-edition" % LibraryVersions.unboundId
    val JwtCore          = "com.pauldijou" %% "jwt-core"     % LibraryVersions.jwt
    val JwtCirce         = "com.pauldijou" %% "jwt-circe"    % LibraryVersions.jwt
    val Slf4j            = "org.slf4j"      % "slf4j-api"    % LibraryVersions.slf4j
    val JuliSlf4j        = "org.slf4j"      % "jul-to-slf4j" % LibraryVersions.slf4j
    val NopSlf4j         = "org.slf4j"      % "slf4j-nop"    % LibraryVersions.slf4j
    val CatsTime         = Def.setting(
      "io.chrisdavenport" %%% "cats-time" % LibraryVersions.catsTime % "compile->compile;test->test"
    )
    val Log4Cats         = Def.setting("org.typelevel" %%% "log4cats-slf4j" % LibraryVersions.log4cats)
    val Log4CatsNoop     =
      Def.setting("org.typelevel" %%% "log4cats-noop" % LibraryVersions.log4cats % "test")
    val Logback          = Seq(
      "ch.qos.logback"       % "logback-core"             % LibraryVersions.logback,
      "ch.qos.logback"       % "logback-classic"          % LibraryVersions.logback,
      "org.codehaus.janino"  % "janino"                   % LibraryVersions.janino,
      "net.logstash.logback" % "logstash-logback-encoder" % LibraryVersions.logstash
    )
    val Log4s            = Def.setting("org.log4s" %%% "log4s" % LibraryVersions.log4s)
    val Log4CatsLogLevel = Def.setting(
      Seq(
        "org.typelevel" %%% "log4cats-core"     % LibraryVersions.log4cats,
        "com.rpiaggio"  %%% "log4cats-loglevel" % LibraryVersions.log4catsLevel
      )
    )
    val PrometheusClient =
      "io.prometheus" % "simpleclient_common" % LibraryVersions.prometheusClient
    val Logging          = Def.setting(Seq(JuliSlf4j, Log4s.value) ++ Logback)
    val PureConfig       = Seq(
      "com.github.pureconfig" %% "pureconfig"             % LibraryVersions.pureConfig,
      "com.github.pureconfig" %% "pureconfig-cats"        % LibraryVersions.pureConfig,
      "com.github.pureconfig" %% "pureconfig-cats-effect" % LibraryVersions.pureConfig,
      "com.github.pureconfig" %% "pureconfig-http4s"      % LibraryVersions.pureConfig
    )
    val OpenCSV          = "net.sf.opencsv" % "opencsv"          % LibraryVersions.opencsv
    val Squants          = Def.setting("org.typelevel" %%% "squants" % LibraryVersions.squants)
    val ScalaXml         =
      Def.setting("org.scala-lang.modules" %%% "scala-xml" % LibraryVersions.scalaXmlVerson)
    val Http4s           = Seq("org.http4s" %% "http4s-dsl" % LibraryVersions.http4sVersion,
                     "org.http4s" %% "http4s-blaze-server" % LibraryVersions.http4sVersion
    )
    val Http4sClient     = Seq(
      "org.http4s" %% "http4s-dsl"               % LibraryVersions.http4sVersion,
      "org.http4s" %% "http4s-async-http-client" % LibraryVersions.http4sVersion
    )
    val Http4sBoopickle  = "org.http4s"    %% "http4s-boopickle" % LibraryVersions.http4sVersion
    val Http4sCore       = "org.http4s"    %% "http4s-core"      % LibraryVersions.http4sVersion
    val Http4sCirce      = "org.http4s"    %% "http4s-circe"     % LibraryVersions.http4sVersion
    val Http4sXml        = "org.http4s"    %% "http4s-scala-xml" % LibraryVersions.http4sVersion
    val Http4sPrometheus =
      "org.http4s" %% "http4s-prometheus-metrics" % LibraryVersions.http4sVersion
    val Monocle = Def.setting(
      Seq(
        "com.github.julien-truffaut" %%% "monocle-core"   % LibraryVersions.monocleVersion,
        "com.github.julien-truffaut" %%% "monocle-macro"  % LibraryVersions.monocleVersion,
        "com.github.julien-truffaut" %%% "monocle-unsafe" % LibraryVersions.monocleVersion,
        "com.github.julien-truffaut" %%% "monocle-law"    % LibraryVersions.monocleVersion
      )
    )
    val Circe   = Def.setting(
      Seq(
        "io.circe" %%% "circe-core"    % LibraryVersions.circeVersion,
        "io.circe" %%% "circe-generic" % LibraryVersions.circeVersion,
        "io.circe" %%% "circe-parser"  % LibraryVersions.circeVersion,
        "io.circe" %%% "circe-testing" % LibraryVersions.circeVersion % "test"
      )
    )

    // Client Side JS libraries
    val ReactScalaJS            = Def.setting(
      Seq(
        "com.github.japgolly.scalajs-react" %%% "core"             % LibraryVersions.scalajsReact,
        "com.github.japgolly.scalajs-react" %%% "extra"            % LibraryVersions.scalajsReact,
        "com.github.japgolly.scalajs-react" %%% "ext-monocle-cats" % LibraryVersions.scalajsReact,
        "com.github.japgolly.scalajs-react" %%% "ext-cats"         % LibraryVersions.scalajsReact
      )
    )
    val Diode                   = Def.setting(
      Seq(
        "io.suzaku" %%% "diode"       % LibraryVersions.diode,
        "io.suzaku" %%% "diode-react" % LibraryVersions.diode
      )
    )
    val ScalaJSDom              = Def.setting("org.scala-js" %%% "scalajs-dom" % LibraryVersions.scalaDom)
    val ScalaJSReactCommon      =
      Def.setting("io.github.cquiroz.react" %%% "common" % LibraryVersions.scalaJSReactCommon)
    val ScalaJSReactCats        =
      Def.setting("io.github.cquiroz.react" %%% "cats" % LibraryVersions.scalaJSReactCommon)
    val ScalaJSReactSemanticUI  = Def.setting(
      "io.github.cquiroz.react" %%% "react-semantic-ui" % LibraryVersions.scalaJSSemanticUI
    )
    val ScalaJSReactVirtualized = Def.setting(
      "io.github.cquiroz.react" %%% "react-virtualized" % LibraryVersions.scalaJSReactVirtualized
    )
    val ScalaJSReactDraggable   = Def.setting(
      "io.github.cquiroz.react" %%% "react-draggable" % LibraryVersions.scalaJSReactDraggable
    )
    val ScalaJSReactSortable    = Def.setting(
      "io.github.cquiroz.react" %%% "react-sortable-hoc" % LibraryVersions.scalaJSReactSortable
    )
    val ScalaJSReactClipboard   = Def.setting(
      "io.github.cquiroz.react" %%% "react-clipboard" % LibraryVersions.scalaJSReactClipboard
    )
    val BooPickle               = Def.setting("io.suzaku" %%% "boopickle" % LibraryVersions.booPickle)
    val JavaTimeJS              =
      Def.setting("io.github.cquiroz" %%% "scala-java-time" % LibraryVersions.javaTimeJS)
    val GeminiLocales           =
      Def.setting("edu.gemini" %%% "gemini-locales" % LibraryVersions.geminiLocales)
    val PPrint                  = Def.setting("com.lihaoyi" %%% "pprint" % LibraryVersions.pprint)

    // OCS Libraries, these should become modules in the future
    val SpModelCore = "edu.gemini.ocs" %% "edu-gemini-spmodel-core" % LibraryVersions.ocsVersion
    val SeqexecOdb  = Seq(
      "edu.gemini.ocs" %% "edu-gemini-seqexec-odb" % LibraryVersions.ocsVersion,
      ("dom4j"          % "dom4j"                  % "1.5.1")
        .exclude("jaxen", "jaxen")
        .exclude("jaxme", "jaxme-api")
        .exclude("msv", "xsdlib")
        .exclude("msv", "relaxngDatatype")
        .exclude("pull-parser", "pull-parser")
        .exclude("stax", "stax")
        .exclude("xml-apis", "xml-apis")
        .exclude("xpp3", "xpp3")
    )
    val POT         = "edu.gemini.ocs" %% "edu-gemini-pot"          % LibraryVersions.ocsVersion
    val TRPC        = "edu.gemini.ocs" %% "edu-gemini-util-trpc"    % LibraryVersions.ocsVersion
    val WDBAClient  = Seq(
      "edu.gemini.ocs"   %% "edu-gemini-wdba-session-client" % LibraryVersions.ocsVersion,
      "org.apache.xmlrpc" % "xmlrpc-client"                  % LibraryVersions.apacheXMLRPC
    )

    val JAXB = Seq("javax.xml.bind" % "jaxb-api" % LibraryVersions.jaxb,
                   "org.glassfish.jaxb" % "jaxb-runtime" % LibraryVersions.jaxb
    )

    // GIAPI Libraries
    val EpicsService       = "edu.gemini.epics" % "epics-service" % LibraryVersions.epicsService
    val GmpCommandsRecords =
      "edu.gemini.gmp" % "gmp-commands-records" % LibraryVersions.gmpCommandRecords
    val GiapiJmsUtil     = "edu.gemini.aspen" % "giapi-jms-util" % LibraryVersions.giapiJmsUtil
    val GiapiJmsProvider =
      "edu.gemini.jms" % "jms-activemq-provider" % LibraryVersions.giapiJmsProvider
    val Giapi               = "edu.gemini.aspen" % "giapi" % LibraryVersions.giapi
    val GiapiCommandsClient =
      "edu.gemini.aspen.gmp" % "gmp-commands-jms-client" % LibraryVersions.giapiCommandsClient
    val GiapiStatusService =
      "edu.gemini.aspen" % "giapi-status-service" % LibraryVersions.giapiStatusService
    val GmpStatusGateway =
      "edu.gemini.aspen.gmp" % "gmp-status-gateway" % LibraryVersions.gmpStatusGateway
    val GmpStatusDatabase =
      "edu.gemini.aspen.gmp" % "gmp-statusdb" % LibraryVersions.gmpStatusDatabase
    val GmpCmdJmsBridge =
      "edu.gemini.aspen.gmp" % "gmp-commands-jms-bridge" % LibraryVersions.gmpCmdClientBridge
    val Guava = "com.google.guava" % "guava" % LibraryVersions.guava

    // Lucuma Libraries
    val LucumaCore = Def.setting(
      Seq(
        "edu.gemini" %%% "lucuma-core"         % LibraryVersions.lucumaCore,
        "edu.gemini" %%% "lucuma-core-testkit" % LibraryVersions.lucumaCore
      )
    )
    val LucumaUI   = Def.setting("edu.gemini" %%% "lucuma-ui" % LibraryVersions.lucumaUI)
  }

  object PluginVersions {
    // Compiler plugins
    val kpVersion        = "0.11.3"
    val betterMonadicFor = "0.3.1"
  }

  object Plugins {
    val kindProjectorPlugin =
      ("org.typelevel" % "kind-projector" % PluginVersions.kpVersion).cross(CrossVersion.full)
    val betterMonadicForPlugin =
      "com.olegpy" %% "better-monadic-for" % PluginVersions.betterMonadicFor
  }

}<|MERGE_RESOLUTION|>--- conflicted
+++ resolved
@@ -38,13 +38,8 @@
     val unboundId      = "3.2.1"
     val jwt            = "5.0.0"
     val slf4j          = "1.7.30"
-<<<<<<< HEAD
-    val log4s          = "1.9.0"
-    val log4cats       = "2.1.1"
-=======
     val log4s          = "1.10.0"
     val log4cats       = "1.3.1"
->>>>>>> 79c7fcc7
     val log4catsLevel  = "0.2.0"
     val logback        = "1.2.3"
     val janino         = "3.1.4"
